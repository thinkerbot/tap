--- conflicted
+++ resolved
@@ -25,17 +25,9 @@
       # than executed immediately.
       config :stack, false, :short => 'k', &c.boolean
       
-<<<<<<< HEAD
-      # Causes joins to only occur between the
-      # explicitly named source and targets,
-      # and not their batches.
-      config :unbatched, false, :short => 'u', &c.boolean
-      
       attr_accessor :sources
       attr_accessor :targets
       
-=======
->>>>>>> a712a7a5
       # Initializes a new join with the specified configuration.
       def initialize(config)
         initialize_config(config)
